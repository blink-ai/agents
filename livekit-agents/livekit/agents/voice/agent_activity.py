--- conflicted
+++ resolved
@@ -115,7 +115,9 @@
         self._drain_blocked_tasks: list[asyncio.Task[Any]] = []
 
         if self._turn_detection_mode == "vad" and not self.vad:
-            logger.warning("turn_detection is set to 'vad', but no VAD model is provided")
+            logger.warning(
+                "turn_detection is set to 'vad', but no VAD model is provided"
+            )
             self._turn_detection_mode = None
 
         if self._turn_detection_mode == "stt" and not self.stt:
@@ -268,7 +270,9 @@
                 self._agent._chat_ctx, instructions=instructions, add_if_missing=True
             )
 
-    async def update_tools(self, tools: list[llm.FunctionTool | llm.RawFunctionTool]) -> None:
+    async def update_tools(
+        self, tools: list[llm.FunctionTool | llm.RawFunctionTool]
+    ) -> None:
         tools = list(set(tools))
         self._agent._tools = tools
 
@@ -292,7 +296,9 @@
                 chat_ctx, instructions=self._agent.instructions, add_if_missing=True
             )
 
-    def update_options(self, *, tool_choice: NotGivenOr[llm.ToolChoice | None] = NOT_GIVEN) -> None:
+    def update_options(
+        self, *, tool_choice: NotGivenOr[llm.ToolChoice | None] = NOT_GIVEN
+    ) -> None:
         if utils.is_given(tool_choice):
             self._tool_choice = cast(Optional[llm.ToolChoice], tool_choice)
 
@@ -461,7 +467,9 @@
             hooks=self,
             stt=self._agent.stt_node if self.stt else None,
             vad=self.vad,
-            turn_detector=self.turn_detection if not isinstance(self.turn_detection, str) else None,
+            turn_detector=self.turn_detection
+            if not isinstance(self.turn_detection, str)
+            else None,
             min_endpointing_delay=self._session.options.min_endpointing_delay,
             max_endpointing_delay=self._session.options.max_endpointing_delay,
             turn_detection_mode=self._turn_detection_mode,
@@ -484,7 +492,9 @@
     async def _pause_scheduling_task(
         self, *, blocked_tasks: list[asyncio.Task] | None = None
     ) -> None:
-        assert self._lock.locked(), "_finalize_main_task should only be used when locked."
+        assert self._lock.locked(), (
+            "_finalize_main_task should only be used when locked."
+        )
 
         if self._scheduling_paused:
             return
@@ -500,7 +510,9 @@
             await asyncio.shield(self._scheduling_atask)
 
     async def _resume_scheduling_task(self) -> None:
-        assert self._lock.locked(), "_finalize_main_task should only be used when locked."
+        assert self._lock.locked(), (
+            "_finalize_main_task should only be used when locked."
+        )
 
         if not self._scheduling_paused:
             return
@@ -556,8 +568,12 @@
 
             if isinstance(self.llm, llm.RealtimeModel) and self._rt_session is not None:
                 self._rt_session.off("generation_created", self._on_generation_created)
-                self._rt_session.off("input_speech_started", self._on_input_speech_started)
-                self._rt_session.off("input_speech_stopped", self._on_input_speech_stopped)
+                self._rt_session.off(
+                    "input_speech_started", self._on_input_speech_started
+                )
+                self._rt_session.off(
+                    "input_speech_stopped", self._on_input_speech_stopped
+                )
                 self._rt_session.off(
                     "input_audio_transcription_completed",
                     self._on_input_audio_transcription_completed,
@@ -621,7 +637,9 @@
             and self._session.output.audio
             and self._session.output.audio_enabled
         ):
-            raise RuntimeError("trying to generate speech from text without a TTS model")
+            raise RuntimeError(
+                "trying to generate speech from text without a TTS model"
+            )
 
         if (
             isinstance(self.llm, llm.RealtimeModel)
@@ -703,7 +721,9 @@
         )
         self._session.emit(
             "speech_created",
-            SpeechCreatedEvent(speech_handle=handle, user_initiated=True, source="generate_reply"),
+            SpeechCreatedEvent(
+                speech_handle=handle, user_initiated=True, source="generate_reply"
+            ),
         )
 
         if isinstance(self.llm, llm.RealtimeModel):
@@ -805,7 +825,9 @@
             transcript_timeout=transcript_timeout,
         )
 
-    def _schedule_speech(self, speech: SpeechHandle, priority: int, force: bool = False) -> None:
+    def _schedule_speech(
+        self, speech: SpeechHandle, priority: int, force: bool = False
+    ) -> None:
         # when force=True, we still allow to schedule a new speech even if `pause_speech_scheduling` is
         # waiting for the schedule_task to drain.
         # This allows for tool responses to be generated before the AgentActivity is finalized.
@@ -824,7 +846,9 @@
         while True:
             try:
                 # negate the priority to make it a max heap
-                heapq.heappush(self._speech_q, (-priority, time.perf_counter_ns(), speech))
+                heapq.heappush(
+                    self._speech_q, (-priority, time.perf_counter_ns(), speech)
+                )
                 break
             except TypeError:
                 # handle TypeError when identical timestamps cause speech comparison failure
@@ -843,7 +867,8 @@
                 self._current_speech = speech
                 if self.min_consecutive_speech_delay > 0.0:
                     await asyncio.sleep(
-                        self.min_consecutive_speech_delay - (time.time() - last_playout_ts)
+                        self.min_consecutive_speech_delay
+                        - (time.time() - last_playout_ts)
                     )
                 speech._authorize_generation()
                 await speech._wait_for_generation()
@@ -938,7 +963,9 @@
                 UserInputTranscribedEvent(transcript="", is_final=False),
             )
 
-    def _on_input_audio_transcription_completed(self, ev: llm.InputTranscriptionCompleted) -> None:
+    def _on_input_audio_transcription_completed(
+        self, ev: llm.InputTranscriptionCompleted
+    ) -> None:
         log_event("input_audio_transcription_completed")
         self._session.emit(
             "user_input_transcribed",
@@ -956,13 +983,17 @@
 
         if self._scheduling_paused:
             # TODO(theomonnom): should we "forward" this new turn to the next agent?
-            logger.warning("skipping new realtime generation, the speech scheduling is not running")
+            logger.warning(
+                "skipping new realtime generation, the speech scheduling is not running"
+            )
             return
 
         handle = SpeechHandle.create(allow_interruptions=self.allow_interruptions)
         self._session.emit(
             "speech_created",
-            SpeechCreatedEvent(speech_handle=handle, user_initiated=False, source="generate_reply"),
+            SpeechCreatedEvent(
+                speech_handle=handle, user_initiated=False, source="generate_reply"
+            ),
         )
 
         self._create_speech_task(
@@ -987,7 +1018,10 @@
             # ignore vad inference done event if turn_detection is manual or realtime_llm
             return
 
-        if isinstance(self.llm, llm.RealtimeModel) and self.llm.capabilities.turn_detection:
+        if (
+            isinstance(self.llm, llm.RealtimeModel)
+            and self.llm.capabilities.turn_detection
+        ):
             # ignore if turn_detection is enabled on the realtime model
             return
 
@@ -1026,7 +1060,10 @@
             self._current_speech.interrupt()
 
     def on_interim_transcript(self, ev: stt.SpeechEvent) -> None:
-        if isinstance(self.llm, llm.RealtimeModel) and self.llm.capabilities.user_transcription:
+        if (
+            isinstance(self.llm, llm.RealtimeModel)
+            and self.llm.capabilities.user_transcription
+        ):
             # skip stt transcription if user_transcription is enabled on the realtime model
             return
 
@@ -1040,7 +1077,10 @@
         )
 
     def on_final_transcript(self, ev: stt.SpeechEvent) -> None:
-        if isinstance(self.llm, llm.RealtimeModel) and self.llm.capabilities.user_transcription:
+        if (
+            isinstance(self.llm, llm.RealtimeModel)
+            and self.llm.capabilities.user_transcription
+        ):
             # skip stt transcription if user_transcription is enabled on the realtime model
             return
 
@@ -1057,7 +1097,10 @@
         if (
             not self._session.options.preemptive_generation
             or self._scheduling_paused
-            or (self._current_speech is not None and not self._current_speech.interrupted)
+            or (
+                self._current_speech is not None
+                and not self._current_speech.interrupted
+            )
             or not isinstance(self.llm, llm.LLM)
         ):
             return
@@ -1202,7 +1245,9 @@
                 and preemptive.tool_choice == self._tool_choice
             ):
                 speech_handle = preemptive.speech_handle
-                self._schedule_speech(speech_handle, priority=SpeechHandle.SPEECH_PRIORITY_NORMAL)
+                self._schedule_speech(
+                    speech_handle, priority=SpeechHandle.SPEECH_PRIORITY_NORMAL
+                )
                 logger.debug(
                     "using preemptive generation",
                     extra={"preemptive_lead_time": time.time() - preemptive.created_at},
@@ -1236,7 +1281,9 @@
             speech_id=speech_handle.id,
             last_speaking_time=info.last_speaking_time,
         )
-        self._session.emit("metrics_collected", MetricsCollectedEvent(metrics=eou_metrics))
+        self._session.emit(
+            "metrics_collected", MetricsCollectedEvent(metrics=eou_metrics)
+        )
 
     # AudioRecognition is calling this method to retrieve the chat context before running the TurnDetector model  # noqa: E501
     def retrieve_chat_ctx(self) -> llm.ChatContext:
@@ -1245,7 +1292,9 @@
     # endregion
 
     def _on_pipeline_reply_done(self, _: asyncio.Task[None]) -> None:
-        if not self._speech_q and (not self._current_speech or self._current_speech.done()):
+        if not self._speech_q and (
+            not self._current_speech or self._current_speech.done()
+        ):
             self._session._update_agent_state("listening")
 
     @utils.log_exceptions(logger=logger)
@@ -1262,7 +1311,9 @@
             if self._session.output.transcription_enabled
             else None
         )
-        audio_output = self._session.output.audio if self._session.output.audio_enabled else None
+        audio_output = (
+            self._session.output.audio if self._session.output.audio_enabled else None
+        )
 
         await speech_handle.wait_if_not_interrupted(
             [asyncio.ensure_future(speech_handle._wait_for_authorization())]
@@ -1291,17 +1342,8 @@
         def _on_first_frame(_: asyncio.Future[None]) -> None:
             self._session._update_agent_state("speaking")
 
-<<<<<<< HEAD
-        # audio output
+        audio_out: _AudioOutput | None = None
         if audio_output is not None:
-=======
-        audio_out: _AudioOutput | None = None
-        if audio_output is None:
-            # update the agent state based on text if no audio output
-            if text_out is not None:
-                text_out.first_text_fut.add_done_callback(_on_first_frame)
-        else:
->>>>>>> 53e51c25
             if audio is None:
                 # generate audio using TTS
                 tts_task, tts_gen_data = perform_tts_inference(
@@ -1313,7 +1355,10 @@
                 if (
                     self.use_tts_aligned_transcript
                     and (tts := self.tts)
-                    and (tts.capabilities.aligned_transcript or not tts.capabilities.streaming)
+                    and (
+                        tts.capabilities.aligned_transcript
+                        or not tts.capabilities.streaming
+                    )
                     and (timed_texts := await tts_gen_data.timed_texts_fut)
                 ):
                     text_source = timed_texts
@@ -1363,15 +1408,6 @@
             await tee.aclose()
 
         if add_to_chat_ctx:
-<<<<<<< HEAD
-            msg = self._agent._chat_ctx.add_message(
-                role="assistant",
-                content=text_out.text if text_out else "",
-                interrupted=speech_handle.interrupted,
-            )
-            speech_handle._chat_items.append(msg)
-            self._session._conversation_item_added(msg)
-=======
             # use synchronized transcript when available after interruption
             forwarded_text = text_out.text if text_out else ""
             if speech_handle.interrupted and audio_output is not None:
@@ -1383,11 +1419,12 @@
 
             if forwarded_text:
                 msg = self._agent._chat_ctx.add_message(
-                    role="assistant", content=forwarded_text, interrupted=speech_handle.interrupted
-                )
-                speech_handle._set_chat_message(msg)
+                    role="assistant",
+                    content=forwarded_text,
+                    interrupted=speech_handle.interrupted,
+                )
+                speech_handle._chat_items.append(msg)
                 self._session._conversation_item_added(msg)
->>>>>>> 53e51c25
 
         if self._session.agent_state == "speaking":
             self._session._update_agent_state("listening")
@@ -1408,7 +1445,9 @@
 
         log_event("generation started", speech_id=speech_handle.id)
 
-        audio_output = self._session.output.audio if self._session.output.audio_enabled else None
+        audio_output = (
+            self._session.output.audio if self._session.output.audio_enabled else None
+        )
         text_output = (
             self._session.output.transcription
             if self._session.output.transcription_enabled
@@ -1422,7 +1461,9 @@
 
         if instructions is not None:
             try:
-                update_instructions(chat_ctx, instructions=instructions, add_if_missing=True)
+                update_instructions(
+                    chat_ctx, instructions=instructions, add_if_missing=True
+                )
             except ValueError:
                 logger.exception("failed to update the instructions")
 
@@ -1453,7 +1494,10 @@
             if (
                 self.use_tts_aligned_transcript
                 and (tts := self.tts)
-                and (tts.capabilities.aligned_transcript or not tts.capabilities.streaming)
+                and (
+                    tts.capabilities.aligned_transcript
+                    or not tts.capabilities.streaming
+                )
                 and (timed_texts := await tts_gen_data.timed_texts_fut)
             ):
                 tr_input = timed_texts
@@ -1639,7 +1683,9 @@
                 fnc_executed_ev.function_call_outputs.append(sanitized_out.fnc_call_out)
 
                 if new_agent_task is not None and sanitized_out.agent_task is not None:
-                    logger.error("expected to receive only one AgentTask from the tool executions")
+                    logger.error(
+                        "expected to receive only one AgentTask from the tool executions"
+                    )
                     ignore_task_switch = True
                     # TODO(long): should we mark the function call as failed to notify the LLM?
 
@@ -1742,7 +1788,9 @@
 
         log_event("generation started", speech_id=speech_handle.id, realtime=True)
 
-        audio_output = self._session.output.audio if self._session.output.audio_enabled else None
+        audio_output = (
+            self._session.output.audio if self._session.output.audio_enabled else None
+        )
         text_output = (
             self._session.output.transcription
             if self._session.output.transcription_enabled
@@ -1788,8 +1836,12 @@
                         tr_text_input = msg.text_stream.__aiter__()
 
                     # text output
-                    tr_node = self._agent.transcription_node(tr_text_input, model_settings)
-                    tr_node_result = await tr_node if asyncio.iscoroutine(tr_node) else tr_node
+                    tr_node = self._agent.transcription_node(
+                        tr_text_input, model_settings
+                    )
+                    tr_node_result = (
+                        await tr_node if asyncio.iscoroutine(tr_node) else tr_node
+                    )
                     text_out: _TextOutput | None = None
                     if tr_node_result is not None:
                         forward_task, text_out = perform_text_forwarding(
@@ -1801,7 +1853,9 @@
                     # audio output
                     audio_out = None
                     if audio_output is not None:
-                        realtime_audio_result: AsyncIterable[rtc.AudioFrame] | None = None
+                        realtime_audio_result: AsyncIterable[rtc.AudioFrame] | None = (
+                            None
+                        )
                         if tts_text_input is not None:
                             tts_task, tts_gen_data = perform_tts_inference(
                                 node=self._agent.tts_node,
@@ -1994,7 +2048,10 @@
                         extra={"error": str(e)},
                     )
 
-            if generate_tool_reply and not self.llm.capabilities.auto_tool_reply_generation:
+            if (
+                generate_tool_reply
+                and not self.llm.capabilities.auto_tool_reply_generation
+            ):
                 self._rt_session.interrupt()
 
                 self._create_speech_task(
